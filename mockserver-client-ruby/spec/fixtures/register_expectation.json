--- conflicted
+++ resolved
@@ -1,13 +1,4 @@
 {
-<<<<<<< HEAD
-  "httpRequest": {
-    "method": "POST",
-    "path": "/login",
-    "queryParameters": [
-      {
-        "values": [
-          "/account"
-=======
     "httpRequest": {
         "method": "POST",
         "path": "/login",
@@ -18,48 +9,44 @@
                 ],
                 "name": "returnUrl"
             }
->>>>>>> 9ed3b9fc
         ],
-        "name": "returnUrl"
-      }
-    ],
-    "cookies": [
-      {
-        "values": [
-          "2By8LOhBmaW5nZXJwcmludCIlMDAzMW"
+        "cookies": [
+            {
+                "values": [
+                    "2By8LOhBmaW5nZXJwcmludCIlMDAzMW"
+                ],
+                "name": "sessionId"
+            }
         ],
-        "name": "sessionId"
-      }
-    ],
-    "body": {
-      "type": "STRING",
-      "value": "{\"username\":\"foo\",\"password\":\"bar\"}"
+        "body": {
+            "type": "STRING",
+            "value": "{\"username\":\"foo\",\"password\":\"bar\"}"
+        }
+    },
+    "httpResponse": {
+        "statusCode": 401,
+        "headers": [
+            {
+                "values": [
+                    "application/json; charset=utf-8"
+                ],
+                "name": "Content-Type"
+            },
+            {
+                "values": [
+                    "public, max-age=86400"
+                ],
+                "name": "Cache-Control"
+            }
+        ],
+        "body": "{\"message\":\"incorrect username and password combination\"}",
+        "delay": {
+            "timeUnit": "SECONDS",
+            "value": 1
+        }
+    },
+    "times": {
+        "remainingTimes": 2,
+        "unlimited": "false"
     }
-  },
-  "httpResponse": {
-    "statusCode": 401,
-    "headers": [
-      {
-        "values": [
-          "application/json; charset=utf-8"
-        ],
-        "name": "Content-Type"
-      },
-      {
-        "values": [
-          "public, max-age=86400"
-        ],
-        "name": "Cache-Control"
-      }
-    ],
-    "body": "{\"message\":\"incorrect username and password combination\"}",
-    "delay": {
-      "timeUnit": "SECONDS",
-      "value": 1
-    }
-  },
-  "times": {
-    "remainingTimes": 2,
-    "unlimited": "false"
-  }
 }